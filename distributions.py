--- conflicted
+++ resolved
@@ -19,11 +19,13 @@
             raise ValueError("n must be greater than 0 and k must be greater than or equal to 0")
         elif p < 0 or p > 1 or q < 0 or q > 1:
             raise ValueError("p must be between 0 and 1 and q must be between 0 and 1")
+        elif (round(1-p, 4) != round(q, 4)):
+            raise ValueError("p and q must be complements of each other")
         elif(q == None or p == None):
             q = 1 - p
             p = 1 - q
-        elif (1-p != q):
-            raise ValueError("p and q must be complements of each other")
+        elif type(n) == bool or type(p) == bool or type(q) == bool or type(k) == bool:
+            raise ValueError("n, p, q, and k must be integers or floats")
         
         self._n = int(n)
         self._p = float(p)
@@ -52,10 +54,10 @@
         """The cumulative distribution function is the probability of getting k or fewer successes in n independent Bernoulli trials (with the same rate p). 
         It is given by the formula: P(X ≤ k) = ∑(i=0, k) C(n, i) * p^i * q^(n-i)"""
         cumulative_prob = 0
-        for i in range(self._k):
+        for i in range(self._k + 1):
             self._k = i
             cumulative_prob += self.pmf()
-        return 1 - cumulative_prob
+        return cumulative_prob
     
     @property
     def mean(self: "BinomialDist") -> float:
@@ -350,6 +352,8 @@
         Describes the probability of a random variable taking on a value within a given range, given that the rate of success is λ."""
         if λ < 0 or x < 0:
             raise ValueError("λ and x must be greater than or equal to 0")
+        elif type(λ) == bool or type(x) == bool: 
+            raise ValueError("λ and x must be integers or floats")
         self._λ = float(λ)
         self._x = float(x)
     
@@ -605,10 +609,25 @@
                  '_x': "random variable"}
     
     def __init__(self, α, β, x) -> None:
-        """The gamma distribution is a two-parameter family of continuous probability distributions. The exponential distribution, 
+        """
+        ## Description of the Gamma Distribution
+        The gamma distribution is a two-parameter family of continuous probability distributions. The exponential distribution, 
         Erlang distribution, and chi-squared distribution are special cases of the gamma distribution. Make an instance of a 
         Gamma Distribution, where the gamma distribution describes the probability of a random variable taking on a value within
-        a given range."""
+        a given range.
+        
+        ## Parameters
+        - α: float
+            The shape parameter.
+        - β: float
+            The rate parameter.
+        - x: float
+            The random variable.
+        
+        ## Returns
+        - None, it initializes the Gamma Distribution instance.
+        
+        """
         if α < 0 or β < 0 or x < 0:
             raise ValueError("α, β, and x must be greater than or equal to 0")
         self._α = float(α)
@@ -664,9 +683,21 @@
                  '_x': "random variable"}
     
     def __init__(self, df, x) -> None:
-        """The chi-squared distribution is a special case of the gamma distribution. It describes the sum of the squares of 
+        """
+        ## Description of the Chi-Squared Distribution
+        The chi-squared distribution is a special case of the gamma distribution. It describes the sum of the squares of 
         df independent standard normal random variables. Make an instance of a Chi-squared Distribution, where the chi-squared 
-        distribution describes the probability of a random variable taking on a value within a given range."""
+        distribution describes the probability of a random variable taking on a value within a given range.
+        
+        ## Parameters
+        - df: float
+            The degrees of freedom.
+        - x: float
+            The random variable.
+
+        ## Returns
+        - None, it initializes the Chi-squared Distribution instance.
+        """
         if df < 0 or x < 0:
             raise ValueError("df and x must be greater than or equal to 0")
         elif type(df) == bool or type(x) == bool:
@@ -676,7 +707,17 @@
     
     @classmethod
     def from_samples(cls, data, x) -> "ChiSquaredDist":
-        "Make a chi-squared distribution instance from sample data."
+        """
+        ## Description 
+        Initialize an instance of the Chi Square Distribution class from data.
+        
+        ## Parameters
+        - data: List[float]
+        - x: float
+
+        ## Returns
+        - ChiSquaredDist: An instance of the ChiSquaredDist class.
+        """
         if(len(data) <= 0):
             raise ValueError("sample data must contain at least one value and x must be greater than or equal to 0")
         elif x < 0:
@@ -687,36 +728,86 @@
         return cls(df, x)
     
     def pmf(self: "ChiSquaredDist") -> float:
-        """We write X ~ χ^2(ν). The probability of getting a value less than or equal to x in a chi-squared distribution is 
-        given by the formula: f(x) = (1 / (2^(df / 2) * Γ(df / 2))) * x^(df / 2 - 1) * e^(-x / 2)"""
+        """
+        ## Description
+        We write X ~ χ^2(ν). The probability of getting the exact x in a chi-squared distribution is 
+        given by the formula: f(x) = (1 / (2^(df / 2) * Γ(df / 2))) * x^(df / 2 - 1) * e^(-x / 2)
+        
+        ## Parameters
+        - None
+
+        ## Returns
+        - float: The probability of getting the exact x in a chi-squared distribution.
+        """
         return (1 / (2 ** (self._df / 2) * sp.gamma(self._df / 2))) * self._x ** (self._df / 2 - 1) * math.exp(-self._x / 2)
     
     def cdf(self: "ChiSquaredDist") -> float:
-        """The cumulative distribution function is the probability of getting a value less than or equal to x in a chi-squared 
-<<<<<<< HEAD
-        distribution. F(x) = (1 / Γ(df / 2)) * df(df / 2, x / 2)"""
+        """
+        ## Description
+        The cumulative distribution function is the probability of getting a value less than or equal to x in a chi-squared 
+        distribution. F(x) = (1 / Γ(df / 2)) * df(df / 2, x / 2)
+        
+        ## Parameters
+        - None
+
+        ## Returns
+        - float: The probability of getting a value less than or equal to x in a chi-squared distribution.
+        """
         return (1 / sp.gamma(self._df / 2)) * sp.lowergamma(self._df / 2, self._x / 2)
-=======
-        distribution. F(x) = (1 / Γ(ν / 2)) * γ(ν / 2, x / 2)"""
-        return 1 - (1 / sp.gamma(self._ν / 2)) * sp.uppergamma(self._ν / 2, self._x / 2)
->>>>>>> 9e82c686
     
     @property
     def mean(self: "ChiSquaredDist") -> float:
-        """The mean of the chi-squared distribution is given by the formula E(X) = df"""
+        """
+        ## Description
+        The mean of the chi-squared distribution is given by the formula E(X) = df
+        
+        ## Paramaters
+        - None
+
+        ## Returns
+        - float: The mean of the chi-squared distribution.
+        """
         return self._df
     
     @property
     def variance(self: "ChiSquaredDist") -> float:
-        """The variance of the chi-squared distribution is given by the formula Var(X) = 2df"""
+        """
+        ## Description
+        The variance of the chi-squared distribution is given by the formula Var(X) = 2df
+        
+        ## Parameters
+        - None
+        
+        ## Returns
+        - float: The variance of the chi-squared distribution.
+        """
         return 2 * self._df
     
     @property
     def std_dev(self: "ChiSquaredDist") -> float:
-        """The standard deviation of the chi-squared distribution is given by the formula σ = sqrt(2df)"""
+        """
+        ## Description
+        The standard deviation of the chi-squared distribution is given by the formula σ = sqrt(2df)
+        
+        ## Parameters
+        - None
+
+        ## Returns
+        - float: The standard deviation of the chi-squared distribution.
+        """
         return math.sqrt(self.variance)
     
     def __repr__(self: "ChiSquaredDist") -> str:
+        """
+        ## Description
+        A string representation of the ChiSquaredDist class.
+        
+        ## Parameters
+        - None
+
+        ## Returns
+        - str: A string representation of the ChiSquaredDist
+        """
         return f"{type(self).__name__} with values: (df={self._df}, x={self._x})"
     
 def main():
